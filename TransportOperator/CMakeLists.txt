--- conflicted
+++ resolved
@@ -5,10 +5,5 @@
           #  ./transportOperatorDynamicDT_class.f90
             ./transportOperatorST_class.f90
             ./transportOperatorHT_class.f90
-<<<<<<< HEAD
-            ./transportOperatorIMC_class.f90
-            ./transportOperatorTimeHT_class.f90)
-=======
             ./transportOperatorTimeHT_class.f90
-            ./Grid/trackingGrid_class.f90)
->>>>>>> 58ff981f
+            ./Grid/trackingGrid_class.f90)