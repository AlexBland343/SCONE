--- conflicted
+++ resolved
@@ -750,7 +750,6 @@
   end subroutine getResult
 
   !!
-<<<<<<< HEAD
   !! Resets tally clerk count to 0
   !!
   subroutine reset(self, name)
@@ -782,10 +781,7 @@
 
 
   !!
-  !! Append sorrting array identified with the code with tallyClerk idx
-=======
   !! Append sorting array identified with the code with tallyClerk idx
->>>>>>> 087b9568
   !!
   !! Private helper subroutine
   !!
