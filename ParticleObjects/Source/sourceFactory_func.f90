module sourceFactory_func

  use numPrecision
  use genericProcedures, only : fatalError
  use dictionary_class,  only : dictionary

  ! source interface
  use source_inter,      only : source

  ! source implementations
<<<<<<< HEAD
  use pointSource_class,   only : pointSource
  use fissionSource_class, only : fissionSource
  use IMCSource_class,     only : imcSource
  use ISMCSource_class,    only : ismcSource
  use surfaceSource_class, only : surfaceSource
=======
  use pointSource_class,     only : pointSource
  use fissionSource_class,   only : fissionSource
  use IMCSource_class,       only : imcSource
  use bbSurfaceSource_class, only : bbSurfaceSource
>>>>>>> 2d4907c8

  ! geometry
  use geometry_inter,    only : geometry

  implicit none
  private

  public :: new_source

  ! *** ADD NAME OF A NEW SOURCE HERE ***!
  ! List that contains all accaptable types of sources
  ! It is printed if type was unrecognised
  ! NOTE:
  ! For now  it is necessary to adjust trailing blanks so all entries have the same length
<<<<<<< HEAD
  character(nameLen),dimension(*),parameter :: AVAILABLE_sources = [ 'pointSource  ',&
                                                                     'fissionSource',&
                                                                     'imcSource    ',&
                                                                     'ismcSource   ',&
                                                                     'surfaceSource']
=======
  character(nameLen),dimension(*),parameter :: AVAILABLE_sources = [ 'pointSource    ',&
                                                                     'fissionSource  ',&
                                                                     'imcSource      ',&
                                                                     'bbSurfaceSource']
>>>>>>> 2d4907c8

contains

  !!
  !! Allocate new allocatable source to a specific type
  !! If new is allocated it deallocates it
  !!
  subroutine new_source(new, dict, geom)
    class(source),allocatable, intent(inout) :: new
    class(dictionary), intent(in)            :: dict
    class(geometry), pointer, intent(in)     :: geom
    character(nameLen)                       :: type
    character(100),parameter :: Here = 'new_source (sourceFactory_func.f90)'

    ! Deallocate new if allocated
    if(allocated(new)) deallocate(new)

    ! Obtain string that specifies type to be built
    call dict % get(type,'type')

    ! Allocate approperiate subclass of source
    ! *** ADD CASE STATEMENT FOR A NEW SOURCE BELOW ***!
    select case(type)
      case('pointSource')
        allocate(pointSource :: new)
        call new % init(dict, geom)

      case('fissionSource')
        allocate(fissionSource :: new)
        call new % init(dict, geom)

      case('imcSource')
        allocate(imcSource :: new)
        call new % init(dict, geom)

<<<<<<< HEAD
      case('ismcSource')
        allocate(ismcSource :: new)
        call new % init(dict, geom)

      case('surfaceSource')
        allocate(surfaceSource :: new)
=======
      case('bbSurfaceSource')
        allocate(bbSurfaceSource :: new)
>>>>>>> 2d4907c8
        call new % init(dict, geom)

     !*** NEW SOURCE TEMPLATE ***!
     !case('<newSourceName>')
     !  allocate(<newSourceName> :: new)
     !  call new % init(dict, geom)
     !
     case default
       print *, AVAILABLE_sources
       call fatalError(Here, 'Unrecognised type of source: ' // trim(type))

    end select

  end subroutine new_source

end module sourceFactory_func<|MERGE_RESOLUTION|>--- conflicted
+++ resolved
@@ -8,18 +8,11 @@
   use source_inter,      only : source
 
   ! source implementations
-<<<<<<< HEAD
-  use pointSource_class,   only : pointSource
-  use fissionSource_class, only : fissionSource
-  use IMCSource_class,     only : imcSource
-  use ISMCSource_class,    only : ismcSource
-  use surfaceSource_class, only : surfaceSource
-=======
   use pointSource_class,     only : pointSource
   use fissionSource_class,   only : fissionSource
   use IMCSource_class,       only : imcSource
+  use ISMCSource_class,      only : ismcSource
   use bbSurfaceSource_class, only : bbSurfaceSource
->>>>>>> 2d4907c8
 
   ! geometry
   use geometry_inter,    only : geometry
@@ -34,18 +27,11 @@
   ! It is printed if type was unrecognised
   ! NOTE:
   ! For now  it is necessary to adjust trailing blanks so all entries have the same length
-<<<<<<< HEAD
-  character(nameLen),dimension(*),parameter :: AVAILABLE_sources = [ 'pointSource  ',&
-                                                                     'fissionSource',&
-                                                                     'imcSource    ',&
-                                                                     'ismcSource   ',&
-                                                                     'surfaceSource']
-=======
   character(nameLen),dimension(*),parameter :: AVAILABLE_sources = [ 'pointSource    ',&
                                                                      'fissionSource  ',&
                                                                      'imcSource      ',&
-                                                                     'bbSurfaceSource']
->>>>>>> 2d4907c8
+                                                                     'ismcSource     ',&
+                                                                     'bbsurfaceSource']
 
 contains
 
@@ -81,17 +67,12 @@
         allocate(imcSource :: new)
         call new % init(dict, geom)
 
-<<<<<<< HEAD
       case('ismcSource')
         allocate(ismcSource :: new)
         call new % init(dict, geom)
 
-      case('surfaceSource')
-        allocate(surfaceSource :: new)
-=======
       case('bbSurfaceSource')
         allocate(bbSurfaceSource :: new)
->>>>>>> 2d4907c8
         call new % init(dict, geom)
 
      !*** NEW SOURCE TEMPLATE ***!
