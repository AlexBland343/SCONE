--- conflicted
+++ resolved
@@ -223,8 +223,6 @@
     else if (self % dir(3) ==  1) then  ! Positive z
       dir = [sqrt(1-mu*mu)*cos(phi), sqrt(1-mu*mu)*sin(phi),  mu]
 
-<<<<<<< HEAD
-=======
     else if (self % dir(3) == -1) then  ! Negative z
       dir = [sqrt(1-mu*mu)*cos(phi), sqrt(1-mu*mu)*sin(phi), -mu]
 
@@ -235,7 +233,6 @@
     ! Assign to particle
     p % dir = dir
 
->>>>>>> 58ff981f
   end subroutine sampleEnergyAngle
 
   !!
