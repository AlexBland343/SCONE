module particleDungeon_class

  use numPrecision
  use genericProcedures,     only : fatalError, numToChar
  use particle_class,        only : particle, particleState, P_MATERIAL, P_PHOTON
  use RNG_class,             only : RNG
  use geometry_inter,        only : geometry
  use universalVariables,    only : INF

  implicit none
  private

  !!
  !! particleDungeon stores particle phase-space
  !! Used in eigenvalue calculation to store fission sites generated in a cycle
  !! Similar structures are refered to as:
  !! Store: MONK and Serpent(?)
  !! Fission Bank: OpenMC and MCNP(?)
  !!
  !! NOTE INCONSISTANT DEFINITIONS
  !! ****
  !! For convinience it allows to store value of k-eff that can be retrieved to adjust fission site
  !! generation rate during a calculation. It is not currently used during normalisation but
  !! is used by analog k-eff tally. It is necessary to clarify behaviour.
  !! ****
  !!
  !! Technically not the whole particles are stored but only the key data defined in phaseCoord
  !!
  !! Dungeon can work like stacks or arrays. Stack-like behaviour is not really thread safe
  !! so it can be utilised when collecting and processing secondary particles in history
  !! that should be processed during the course of one cycle. Array-like behaviour allows to
  !! easily distribute particles among threads. As long as indices assign to different threads
  !! do not overlap, reading is thread-safe (I hope-MAK).
  !!
  !!
  !! INTERFACE:
  !!   Stack-like interface:
  !!     detain(particle)   -> adda a particle to the top
  !!     release(particle)  -> removes a particle from the top. Sets p % isDead = .false.
  !!
  !!   Array-like interface:
  !!     replace(particle, i) -> overwrite prisoner data at index i
  !!     copy(particle, i)    -> copy prisoner at index i into particle. Sets p % isDead = .false.
  !!     get(i)               -> function returns particle state at index i
  !!
  !!   Misc procedures:
  !!     isEmpty()         -> returns .true. if there are no more particles
  !!     cleanPop()        -> kill or prisoners
  !!     normWeight(totWgt)-> normalise dungeon population so its total weight is totWgt
  !!     normSize(N)       -> normalise dungeon population so it contains N particles
  !!                          does not take ununiform weight of particles into account
  !!     setSize(n)        -> sizes dungeon to have n dummy particles for ease of overwriting
  !!     printToFile(name) -> prints population in ASCII format to file "name"
  !!     printToScreen(prop,nMax,total) -> prints property to screen for up to nMax particles
  !!     popSize()         -> returns number of particles in dungeon
  !!     popWeight()       -> returns total population weight
  !!
  !!   Build procedures:
  !!     init(maxSize)     -> allocate space to store maximum of maxSize particles
  !!     kill()            -> return to uninitialised state
  !!
  type, public :: particleDungeon
    private
    real(defReal),public     :: k_eff = ONE   ! k-eff for fission site generation rate normalisation
    integer(shortInt)        :: pop = 0       ! Current population size of the dungeon

    ! Storage space
    type(particleState), dimension(:), allocatable :: prisoners

  contains
    !! Build procedures
    procedure  :: init
    procedure  :: kill

    !! Stack-like interface
    generic    :: detain  => detain_particle, detain_particleState
    procedure  :: release

    !! Array-like interface
    generic    :: replace => replace_particle, replace_particleState
    procedure  :: copy
    procedure  :: get

    !! Misc Procedures
    procedure  :: isEmpty
    procedure  :: normWeight
    procedure  :: normSize
    procedure  :: reduceSize
    procedure  :: reduceSize2
    procedure  :: combine
    procedure  :: cleanPop
    procedure  :: popSize
    procedure  :: popWeight
    procedure  :: setSize
    procedure  :: printToFile
    procedure  :: printToScreen

    ! Private procedures
    procedure, private :: detain_particle
    procedure, private :: detain_particleState
    procedure, private :: replace_particle
    procedure, private :: replace_particleState
  end type particleDungeon

contains

  !!
  !! Allocate space for the particles
  !!
  subroutine init(self,maxSize)
    class(particleDungeon), intent(inout) :: self
    integer(shortInt), intent(in)         :: maxSize

    if(allocated(self % prisoners)) deallocate(self % prisoners)
    allocate(self % prisoners(maxSize))
    self % pop    = 0

  end subroutine init

  !!
  !! Deallocate memory and return to uninitialised state
  !!
  elemental subroutine kill(self)
    class(particleDungeon), intent(inout) :: self

    ! Reset settings
    self % pop = 0

    ! Deallocate memeory
    if(allocated(self % prisoners)) deallocate(self % prisoners)

  end subroutine kill

  !!
  !! Store particle in the dungeon
  !!
  subroutine detain_particle(self,p)
    class(particleDungeon), intent(inout) :: self
    class(particle), intent(in)           :: p
    character(100),parameter              :: Here = 'detain_particle (particleDungeon_class.f90)'

    ! Increase population and weight
    self % pop = self % pop +1

    ! Check for population overflow
    if (self % pop > size(self % prisoners)) then
      call fatalError(Here,'Run out of space for particles.&
                           & Max size:'//numToChar(size(self % prisoners)) //&
                            ' Current population: ' // numToChar(self % pop))
    end if

    ! Load new particle
    self % prisoners(self % pop) = p

  end subroutine detain_particle

  !!
  !! Store phaseCoord in the dungeon
  !!
  subroutine detain_particleState(self,p_state)
    class(particleDungeon), intent(inout) :: self
    type(particleState), intent(in)       :: p_state
    character(100), parameter    :: Here = 'detain_particleState (particleDungeon_class.f90)'

    ! Increase population
    self % pop = self % pop +1

    ! Check for population overflow
    if (self % pop > size(self % prisoners)) then
      call fatalError(Here,'Run out of space for particles.&
                           & Max size:'//numToChar(size(self % prisoners)) //&
                            ' Current population: ' // numToChar(self % pop))
    end if

    ! Load new particle
    self % prisoners(self % pop) = p_state

  end subroutine detain_particleState

  !!
  !! Pop the particle from the top of the dungeon.
  !! Makes particle alive at exit
  !!
  subroutine release(self, p)
    class(particleDungeon), intent(inout) :: self
    type(particle), intent(inout)         :: p
    integer(shortInt)                     :: pop

    ! Load data into the particle
    pop = self % pop
    p = self % prisoners(pop)
    p % isDead = .false.

    ! Decrease population
    self % pop = self % pop - 1

  end subroutine release

  !!
  !! Replace data of particle prisoner at the index idx with particle
  !!
  subroutine replace_particle(self, p, idx)
    class(particleDungeon), intent(inout) :: self
    class(particle), intent(in)           :: p
    integer(shortInt), intent(in)         :: idx
    character(100),parameter :: Here = 'relplace_particle (particleDungeon_class.f90)'

    ! Protect agoinst out-of-bounds acces
    if( idx <= 0 .or. idx > self % pop ) then
      call fatalError(Here,'Out of bounds access with idx: '// numToChar(idx)// &
                           ' with particle population of: '// numToChar(self % pop))
    end if

    ! Load new particle
    self % prisoners(idx) = p

  end subroutine replace_particle

  !!
  !! Replace data of particle prisoner at the index idx with phaseCoords
  !!
  subroutine replace_particleState(self, p, idx)
    class(particleDungeon), intent(inout) :: self
    type(particleState), intent(in)       :: p
    integer(shortInt), intent(in)         :: idx
    character(100),parameter :: Here = 'relplace_particleState (particleDungeon_class.f90)'

    ! Protect agoinst out-of-bounds acces
    if( idx <= 0 .or. idx > self % pop ) then
      call fatalError(Here,'Out of bounds access with idx: '// numToChar(idx)// &
                           ' with particle population of: '// numToChar(self % pop))
    end if

    ! Load new particle
    self % prisoners(idx) = p

  end subroutine replace_particleState


  !!
  !! Copy particle from a location inside the dungeon
  !! Makes particle alive at exit
  !! Gives fatalError if requested index is 0, -ve or above current population
  !!
  subroutine copy(self, p, idx)
    class(particleDungeon), intent(in) :: self
    type(particle), intent(inout)      :: p
    integer(shortInt), intent(in)      :: idx
    character(100), parameter :: Here = 'copy (particleDungeon_class.f90)'

    ! Protect agoinst out-of-bounds acces
    if( idx <= 0 .or. idx > self % pop ) then
      call fatalError(Here,'Out of bounds acces with idx: '// numToChar(idx)// &
                           ' with particle population of: '// numToChar(self % pop))
    end if

    ! Load data into the particle
    p = self % prisoners(idx)
    p % isDead = .false.

  end subroutine copy

  !!
  !! Return particleState from a location inside the dungeon
  !! Gives fatalError if requested index is 0, -ve or above current population
  !!
  function get(self, idx) result(state)
    class(particleDungeon), intent(in) :: self
    integer(shortInt), intent(in)      :: idx
    type(particleState)                :: state
    character(100), parameter :: Here = 'get (particleDungeon_class.f90)'

    ! Protect agoinst out-of-bounds acces
    if( idx <= 0 .or. idx > self % pop ) then
      call fatalError(Here,'Out of bounds acces with idx: '// numToChar(idx)// &
                           ' with particle population of: '// numToChar(self % pop))
    end if

    ! Explicit copy. Will be changed soon
    state = self % prisoners(idx)

  end function get

  !!
  !! Returns .true. if dungeon is empty
  !!
  function isEmpty(self) result(isIt)
    class(particleDungeon), intent(in) :: self
    logical(defBool)                   :: isIt

    isIt = (self % pop == 0)

  end function isEmpty

  !!
  !! Normalise total weight of the particles in the dungeon to match provided value
  !!
  subroutine normWeight(self,totWgt)
    class(particleDungeon), intent(inout) :: self
    real(defReal), intent(in)             :: totWgt
    real(defReal)                         :: factor

    ! Behold the glory of Fortran! Normalisation of weights in two lines
    factor = totWgt / sum(self % prisoners(1:self % pop) % wgt)
    self % prisoners % wgt = self % prisoners % wgt * factor

  end subroutine normWeight

  !!
  !! Normalise total number of particles in the dungeon to match the provided number
  !! Randomly duplicate or remove particles to match the number
  !! Does not take weight of a particle into account!
  !!
  subroutine normSize(self,N,rand)
    class(particleDungeon), intent(inout) :: self
    integer(shortInt), intent(in)         :: N
    class(RNG), intent(inout)             :: rand
    integer(shortInt)                     :: excessP
    integer(shortInt)                     :: i, idx
    character(100), parameter :: Here = 'normSize (particleDungeon_class.f90)'

    ! Protect against invalid N
    if( N > size(self % prisoners)) then
      call fatalError(Here,'Requested size: '//numToChar(N) //&
                           'is greather then max size: '//numToChar(size(self % prisoners)))
    else if ( N <= 0 ) then
      call fatalError(Here,'Requested size: '//numToChar(N) //' is not +ve')
    end if

    ! Calculate excess particles to be removed
    excessP = self % pop - N

    if (excessP > 0 ) then ! Reduce population with reservoir sampling
      do i=N,self % pop
        ! Select new index. Copy data if it is in the safe zone (<= N).
        idx = int(i * rand % get())+1
        if (idx <= N) then
          self % prisoners(idx) = self % prisoners(i)
        end if
      end do
      self % pop = N

    else if (excessP < 0) then ! Clone randomly selected particles
      do i = self % pop, N
        idx = int(self % pop * rand % get()) + 1
        self % prisoners(i) = self % prisoners(idx)
      end do
      self % pop = N

    end if

  end subroutine normSize

  !!
  !! Reduce size of particle dungeon to a size N, while maintaining total weight
  !! and reducing teleportation error
  !!
  !! Rather than simply calling normSize(N) followed by normWeight(prevWeight), this
  !! subroutine combines 2 random particles of the same type into a single particle,
  !! with a new position based on a weighted average of the previous positions
  !!
  !! Finding the nearest particle would be better but much more computationally intensive,
  !! may be doable in parallel
  !!
  subroutine reduceSize(self, N, rand)
    class(particleDungeon), intent(inout) :: self
    integer(shortInt), intent(in)         :: N
    class(RNG), intent(inout)             :: rand
    integer(shortInt)                     :: randIdx1, randIdx2, loops, loops2
    type(particle)                        :: p1, p2, p3
    real(defReal), dimension(3)           :: rNew, r1, r2, r12
    real(defReal)                         :: dist
    character(100), parameter :: Here ='reduceSize (particleDungeon_class.f90)'

    print *, "REDUCE", self % pop, N

    ! Protect against invalid N
    if(N > self % pop) then
      call fatalError(Here,'Requested size: '//numToChar(N) //&
                           'is greather then max size: '//numToChar(size(self % prisoners)))
    else if (N <= 0) then
      call fatalError(Here,'Requested size: '//numToChar(N) //' is not +ve')
    end if

    ! Protect against infinite loop
    loops = 0

    reduce:do

      loops = loops + 1
      if(loops >= 50*self % pop) call fatalError(Here, 'Potentially infinite loop')

      ! Obtain random particles from dungeon
      randIdx1 = ceiling(rand % get() * self % pop)
      call self % copy(p1, randIdx1)
      r1 = p1 % rGlobal()

      ! Obtain random particle of the same type
      loops2 = 0
      sample:do
        randIdx2 = ceiling(rand % get() * self % pop)
        if (randIdx2 == randIdx1 .or. randIdx2 == self % pop) cycle sample
        call self % copy(p2, randIdx2)
        r2 = p2 % rGlobal()
        r12 = r2 - r1
        dist = sqrt(r12(1)**2 + r12(2)**2 + r12(3)**2)
        if (p2 % type == p1 % type .and. dist <= 0.2 .and. r1(1) <= 0.5) exit sample
        ! If too many failed samples, resample p1
        if (loops2 >= 0.5*self % pop) cycle reduce
        loops2 = loops2 + 1
      end do sample

      ! Combine positions and weights
      rNew = (r1*p1 % w + r2*p2 % w) / (p1 % w + p2 % w)
      call p1 % teleport(rNew)
      p1 % w = p1 % w + p2 % w
      call self % replace(p1, randIdx1)

      ! Overwrite p2 and reduce size
      call self % release(p3)
      call self % replace(p3, randIdx2)

      if(self % pop == N) exit reduce

      if(self % pop < N) call fatalError(Here, 'Uh oh, dungeon size somehow went below target')

    end do reduce

  end subroutine reduceSize

  !!
  !! N = max in each cell
  !!
  subroutine reduceSize2(self, N, Nmats, geom, rand)
    class(particleDungeon), intent(inout)          :: self
    integer(shortInt), intent(in)                  :: N
    integer(shortInt), intent(in)                  :: Nmats
    class(geometry), intent(inout)                 :: geom
    class(RNG), intent(inout)                      :: rand
    integer(shortInt)                              :: matIdx, pIdx, pIdx2, closeIdx, num
    integer(shortInt)                              :: i, j, j_dec, k
    integer(shortInt), dimension(:,:), allocatable :: idxArray
    integer(shortInt), dimension(:), allocatable   :: toKeep
    real(defReal), dimension(3)                    :: r1, r2
    real(defReal)                                  :: dist, minDist
    character(100), parameter :: Here = 'reduceSize2 (particleDungeon_class.f90)'

    allocate(idxArray(self % pop+1, Nmats))
    idxArray = 0

    ! Generate array with first row as N_particles in each mat, and subsequent rows
    ! containing dungeon idx of each particle in that mat
    do i = 1, self % pop
      call geom % whatIsAt(matIdx, matIdx, self % prisoners(i) % r)
      if (self % prisoners(i) % type == P_MATERIAL) then
        matIdx = matIdx-1
        num = idxArray(1,matIdx) + 1
        idxArray(1,matIdx) = num
        idxArray(num+1,matIdx) = i
      else if (self % prisoners(i) % type /= P_PHOTON) then
        call fatalError(Here,'Incorrect particle type')
      end if
    end do

    ! Determine which mats need populations reduced
    do i = 1, Nmats
      num = idxArray(1,i)
      if (num > N) then
        print *, 'Reducing mat '//numToChar(i)//' from '//numToChar(num)//' to '//numToChar(N)
        allocate(toKeep(N))
        ! Sample particles to keep
        do j = 1, N
          toKeep(j) = idxArray(j+1,i)
        end do
        ! Loop through particles to be removed
        do j = N+1, num
          j_dec = num-j+N+1
          pIdx = idxArray(j_dec+1,i)
          r1 = self % prisoners(pIdx) % r
          ! Find closest particle in particles to keep
          minDist = INF
          do k = 1, N
            pIdx2 = toKeep(k)
            r2 = self % prisoners(pIdx2) % r - r1
            dist = sqrt(r2(1)**2 + r2(2)**2 + r2(3)**2)
            if (dist < minDist) then
              minDist  = dist
              closeIdx = pIdx2
            end if
          end do
          ! Combine particle with closest particle to keep
          call self % combine(pIdx, closeIdx)
        end do
        deallocate(toKeep)
      end if
    end do

    deallocate(idxArray)

  end subroutine reduceSize2

  !!
  !! Combine two particles in the dungeon, and reduce dungeon size by 1
  !!
  !! Particle at idx1 remains, and is moved to a position that is the energy-weighted average
  !! of the two original positions. Its new energy is the sum of the two original energies.
  !! To reduce dungeon size, particle at position self % pop is copied into position idx2.
  !!
  subroutine combine(self, idx1, idx2)
    class(particleDungeon), intent(inout) :: self
    integer(shortInt), intent(in)         :: idx1
    integer(shortInt), intent(in)         :: idx2
    type(particle)                        :: p1, p2, p3
    real(defReal), dimension(3)           :: r1, r2, rNew

    ! Get initial particle data
    call self % copy(p1, idx1)
    call self % copy(p2, idx2)
    r1 = p1 % rGlobal()
    r2 = p2 % rGlobal()

    ! Move to new combined position
    rNew = (r1*p1 % w + r2*p2 % w) / (p1 % w + p2 % w)
    call p1 % teleport(rNew)

    ! Combine weights and overwrite particle
    p1 % w = p1 % w + p2 % w
    call self % replace(p1, idx1)

    ! Release top particle and place at idx2
    call self % release(p3)
    if (idx2 /= self % pop) call self % replace(p3, idx2)

  end subroutine combine

  !!
  !! Kill or particles in the dungeon
  !!
  pure subroutine cleanPop(self)
    class(particleDungeon), intent(inout) :: self

    self % pop = 0

  end subroutine cleanPop

  !!
  !! Returns number of particles in the dungeon
  !!
  function popSize(self) result(pop)
    class(particleDungeon), intent(in) :: self
    integer(shortInt)                  :: pop

    pop = self % pop

  end function popSize

  !!
  !! Returns total population weight
  !!
  function popWeight(self) result(wgt)
    class(particleDungeon), intent(in) :: self
    real(defReal)                      :: wgt

    wgt = sum( self % prisoners(1:self % pop) % wgt )

  end function popWeight

  !!
  !! Set size of the dungeon to n
  !!
  !! Sets population to arbitrary size n
  !! All stored particles revert to default initialisation state
  !!
  !! Args:
  !!   n [in] -> Requested size of the population
  !!
  !! Errors:
  !!   fatalError if n is invalid (not +ve)
  !!
  subroutine setSize(self, n)
    class(particleDungeon), intent(inout) :: self
    integer(shortInt), intent(in)         :: n
    character(100), parameter :: Here = 'setSize (particleDungeon_class.f90)'

    if (n <= 0) call fatalError(Here, 'Requested population is not +ve: '//numToChar(n))

    ! Set population
    self % pop = n

    ! Make shure enough space is avaliable
    if (allocated(self % prisoners)) then
      if (size(self % prisoners) < n) then
        deallocate(self % prisoners)
        allocate(self % prisoners(n))
      end if

    else
      allocate(self % prisoners(n))
    end if

    ! Set known (default) state to all particles
    call self % prisoners % kill()

  end subroutine setSize

  !!
  !! Prints the position of fission sites to a file
  !! Used initially for looking at clustering
  !!
  subroutine printToFile(self, name)
    class(particleDungeon), intent(in) :: self
    character(*), intent(in)           :: name
    character(256)                     :: filename
    integer(shortInt)                  :: i

    filename = trim(name)//'.txt'
    !open(unit = 10, file = filename)

    ! Print out each particle co-ordinate
    do i = 1, self % pop
      write(10,'(8A)') numToChar(self % prisoners(i) % r), &
<<<<<<< HEAD
                       '   ', numToChar(self % prisoners(i) % type)!, &
                       !numToChar(self % prisoners(i) % dir), &
                       !numToChar(self % prisoners(i) % E), &
                       !numToChar(self % prisoners(i) % G), &
                       !numToChar(self % prisoners(i) % matIdx)
=======
                       numToChar(self % prisoners(i) % dir), &
                       numToChar(self % prisoners(i) % E), &
                       numToChar(self % prisoners(i) % G), &
                       numToChar(self % prisoners(i) % matIdx)
>>>>>>> 4ccf587a
    end do

    ! Close the file
    !close(10)

  end subroutine printToFile

  !!
  !! Prints given property of particles to screen
  !!
  !! Args:
  !!   prop  [in] -> Particle property to be displayed
  !!   nMax  [in] -> Maximum number of particles displayed
  !!   total [in] -> Optional, if True then sum contributions of particles
  !!                  and print for total
  !!
  !! Errors:
  !!   fatalError if prop is invalid
  !!
  subroutine printToScreen(self, prop, nMax)
    class(particleDungeon), intent(in)     :: self
    character(*), intent(in)               :: prop
    integer(shortInt), intent(in)          :: nMax
    integer(shortInt)                      :: i,iMax
    character(100), parameter :: Here = 'printToScreen (particleDungeon_class.f90)'

    character(nameLen), dimension(*), parameter :: AVAILABLE_props = [ 'r     ',&
                                                                       'dir   ',&
                                                                       'matIdx',&
                                                                       'E     ',&
                                                                       'G     ',&
                                                                       'wgt   ',&
                                                                       'time  ',&
                                                                       'pop   ']

    print *, 'Number in dungeon =', self % pop

    ! Number of particles to be printed
    iMax = min(nMax, self % pop)

    ! Print desired quantities
    select case(prop)
      case('r')
        print *, '**          ** Position **          **'
        do i = 1, iMax
          print *, i,numToChar(self % prisoners(i) % r)
        end do

      case('dir')
        print *, '**          ** Direction **          **'
        do i = 1, iMax
          print *, i,numToChar(self % prisoners(i) % dir)
        end do

      case('matIdx')
        print *, '**          ** matIdx **          **'
        do i = 1, iMax
          print *, i,numToChar(self % prisoners(i) % matIdx)
        end do

      case('E')
        print *, '**          ** Energy **          **'
        do i = 1, iMax
          print *, i,numToChar(self % prisoners(i) % E)
        end do
     
      case('G')
        print *, '**          ** Group **          **'
        do i = 1, iMax
          print *, i,numToChar(self % prisoners(i) % G)
        end do

      case('wgt')
<<<<<<< HEAD
        if( totBool .eqv. .false. ) then
          print *, '**          ** Weight **          **'
          do i = 1, iMax
            print *, i,numToChar(self % prisoners(i) % wgt)
          end do
        else
          do i = 1, self % pop
            totSum = totSum + self % prisoners(i) % wgt
          end do
          print *, 'Cumulative sum of p % wgt = ', totSum
        end if
=======
        print *, '**          ** Weight **          **'
        do i = 1, iMax
          print *, i,numToChar(self % prisoners(i) % wgt)
        end do
>>>>>>> 4ccf587a

      case('time')
        print *, '**          ** Time **          **'
        do i = 1, iMax
          print *, i,numToChar(self % prisoners(i) % time)
        end do

      case('pop')
        ! Do nothing, pop already printed above

      case default
        print *, AVAILABLE_props
        call fatalError(Here, 'Unrecognised particle property : ' // trim(prop))

    end select

  end subroutine printToScreen
    

end module particleDungeon_class<|MERGE_RESOLUTION|>--- conflicted
+++ resolved
@@ -614,27 +614,19 @@
     integer(shortInt)                  :: i
 
     filename = trim(name)//'.txt'
-    !open(unit = 10, file = filename)
+    open(unit = 10, file = filename)
 
     ! Print out each particle co-ordinate
     do i = 1, self % pop
       write(10,'(8A)') numToChar(self % prisoners(i) % r), &
-<<<<<<< HEAD
-                       '   ', numToChar(self % prisoners(i) % type)!, &
-                       !numToChar(self % prisoners(i) % dir), &
-                       !numToChar(self % prisoners(i) % E), &
-                       !numToChar(self % prisoners(i) % G), &
-                       !numToChar(self % prisoners(i) % matIdx)
-=======
                        numToChar(self % prisoners(i) % dir), &
                        numToChar(self % prisoners(i) % E), &
                        numToChar(self % prisoners(i) % G), &
                        numToChar(self % prisoners(i) % matIdx)
->>>>>>> 4ccf587a
     end do
 
     ! Close the file
-    !close(10)
+    close(10)
 
   end subroutine printToFile
 
@@ -704,24 +696,10 @@
         end do
 
       case('wgt')
-<<<<<<< HEAD
-        if( totBool .eqv. .false. ) then
-          print *, '**          ** Weight **          **'
-          do i = 1, iMax
-            print *, i,numToChar(self % prisoners(i) % wgt)
-          end do
-        else
-          do i = 1, self % pop
-            totSum = totSum + self % prisoners(i) % wgt
-          end do
-          print *, 'Cumulative sum of p % wgt = ', totSum
-        end if
-=======
         print *, '**          ** Weight **          **'
         do i = 1, iMax
           print *, i,numToChar(self % prisoners(i) % wgt)
         end do
->>>>>>> 4ccf587a
 
       case('time')
         print *, '**          ** Time **          **'
