!!
!! Object Registry that contains all defined nuclearDatabases
!!
!! Stores definitions and memory for all defined databases
!! Allows to obtain a pointer to a database
!! Serves as nuclearDatabase factory
!!
!! Every database can exist in three states:
!!   Unmade -> Name and Definition is loaded. class(nuclearDatabase) is unallocated
!!   Made   -> Class(nuclearDatabase) is allocated and initialised
!!   Active -> Database is Made and associated with one of ND TYPES
!!
!! Available ND TYPES:
!!   CE_NEUTRON
!!   MG_NEUTRON
!!   MG_PHOTON
!!
!! Private members:
!!   databases           -> Array with defined databases (name, definition,
!!   databaseNameMap     -> CharMap that maps database name to index in "databases"
!!   active_ceNeutron    -> Pointer to active CE Neutron database
!!   activeIdx_ceNeutron -> Index of active CE Neutron database in "databases"
!!   active_mgNeutron    -> Pointer to active MG Neutron database
!!   activeIdx_mgNeutron -> Index of active MG Neutron database in "databases"
!!
!! Interface:
!!   init     -> Initialise Nuclear Database Registry
!!   make     -> Use a definition of a ND to allocate it and load the data
!!   clean    -> Purge all the data and deallocate a ND
!!   activate -> Associate a ND with given type of cache and load active materials
!!   display  -> Display activated and defined NDs to console
!!   kill     -> Return to uninitialised state
!!   getNeutronCE -> Get pointer to the active neutron CE Nuclear Database
!!   getNeutronMG -> Get pointer to the active neutron MG Nuclear Database
!!   get          -> Return pointer to active Nuclear Data given particle type or name
!!   getMatNames  -> Returns pointer to charMap of material names and matIdx from materialMenu
!!
!! Note:
!!   To add new nuclearDatabase:
!!     1) Add new "use.." statment
!!     2) Add name of the database to AVAILABLE_NUCLEAR_DATABASES
!!     3) Add new entry in "select case" in "new_nuclearDatabase" procedure
!!     4) Use full name of the database e.g. "aceNeutronDatabase" instead of "aceNeutron"
!!
!!   To add new ND TYPE
!!     1) Create New entries for activeIdx_ and active_
!!     2) In "display" add new entry in "ACTIVE DATABASES" and Add new if(...) cycle to
!!        loop that lits unused databases
!!     3) Add new entry at the end of "kill" subroutine
!!     4) Define new Parameter for the data e.g. "CE_NEUTRON"
!!     5) Add new entry in "select case" in "activate" procedure
!!     6) Add new entry to "Available ND TYPES:" in this doc comment
!!
module nuclearDataReg_mod

  use numPrecision
  use universalVariables,    only : P_NEUTRON_CE, P_NEUTRON_MG, P_PHOTON_MG, P_MATERIAL_MG
  use genericProcedures,     only : fatalError, numToChar, printParticleType
  use charMap_class,         only : charMap
  use dictionary_class,      only : dictionary

  ! Nuclear Data Interfaces & Classes
  use nuclearDatabase_inter,   only : nuclearDatabase
  use ceNeutronDatabase_inter, only : ceNeutronDatabase, ceNeutronDatabase_CptrCast
  use mgNeutronDatabase_inter, only : mgNeutronDatabase, mgNeutronDatabase_CptrCast
  use mgIMCDatabase_inter,     only : mgIMCDatabase, mgIMCDatabase_CptrCast
  use materialMenu_mod,        only : mm_init => init, mm_kill => kill, mm_nMat => nMat,&
                                      mm_nameMap => nameMap

  ! Implemented Nuclear Databases
  ! Neutron CE
  use aceNeutronDatabase_class,       only : aceNeutronDatabase

  ! Neutron MG
  use baseMgNeutronDatabase_class, only : baseMgNeutronDatabase

  ! Photon MG
  use baseMgIMCDatabase_class,     only : baseMgIMCDatabase

  implicit none
  private

  !!
  !! Local helper container to store polymorphic instances on nuclearDatabases
  !!
  !! Public Members:
  !!   nd -> Polymorphic Nuclear Database
  !!
  type, private :: ndBox
    character(nameLen)                  :: name
    type(dictionary)                    :: def
    class(nuclearDatabase), allocatable :: nd
  end type


  !! Public Interface
  public :: init
  public :: make
  public :: clean
  public :: activate
  public :: display
  public :: kill
  public :: getNeutronCE
  public :: getNeutronMG
  public :: getIMCMG
  public :: get
  public :: getMatNames

  !! Procedures grouped under name "get"
  interface get
    module procedure :: get_byType
    module procedure :: get_byName
  end interface


  !! Parameters
  character(nameLen), dimension(*), parameter :: AVAILABLE_NUCLEAR_DATABASES = &
                                                ['aceNeutronDatabase      ', &
<<<<<<< HEAD
                                                 'baseMgNeutronDatabase   ', &
                                                 'baseMgIMCDatabase       ', &
                                                 'aceNeutronDatabaseUni   ', &
                                                 'aceNeutronDatabaseUniIdx']
=======
                                                 'baseMgNeutronDatabase   ']
>>>>>>> 7a5c199d

  !! Members
  type(ndBox),dimension(:),allocatable,target :: databases
  type(charMap)                               :: databaseNameMap

  class(ceNeutronDatabase), pointer :: active_ceNeutron => null()
  integer(shortInt)                 :: activeIdx_ceNeutron = 0

  class(mgNeutronDatabase), pointer :: active_mgNeutron => null()
  integer(shortInt)                 :: activeIdx_mgNeutron = 0

  class(mgIMCDatabase),     pointer :: active_mgIMC     => null()
  integer(shortInt)                 :: activeIdx_mgIMC     = 0

contains

  !!
  !! Initialise Nuclear Data Registry
  !!
  !! Copy dictionaries with settings
  !! Initialise materialMenu
  !!
  !! Args:
  !!   dict [in] -> SCONE dictionary with the data
  !!
  !! Errors:
  !!   fatalError if required data is missing in the dictionary
  !!
  !! Sample Dictionary Input:
  !!
  !! nuclearData {
  !!   databases {
  !!     // Keyword is ND name, Contents of nested dictionary its settings
  !!     ce { type aceNeutronDatabase; aceLib /home/SkekSil/MHmmmmmm/data; }
  !!     mg { type basicMgNeutronDatabase; PN P0; }
  !!   }
  !!   materials {
  !!     mat 1 {             // Refer to materialMenu for detail on materialDefinitions
  !!       temp 273;
  !!       xsFile ./Data/xs1;
  !!       composition {
  !!         1001.03 10.46;
  !!         8016.03  5.23;
  !!       }
  !!     }
  !!   }
  !! }
  !!
  !!
  subroutine init(dict)
    class(dictionary), intent(in)                 :: dict
    class(dictionary), pointer                    :: handles
    character(nameLen), dimension(:), allocatable :: dataNames
    integer(shortInt)                             :: i

    ! Get pointer to database handles
    handles => dict % getDictPtr('handles')

    ! Get names of databases
    call handles % keys(dataNames, 'dict')

    ! Allocate space
    allocate(databases(size(dataNames)))

    ! Load definitions
    ! Associate names with idx's in Map
    do i=1,size(databases)
      databases(i) % name = dataNames(i)
      databases(i) % def  = handles % getDictPtr(dataNames(i)) ! Note deep copy
      call databaseNameMap % add(dataNames(i), i)
    end do

    ! Load Materials
    call mm_init(dict % getDictPtr('materials'))

  end subroutine init

  !!
  !! Allocate and load data into Database indicated by name
  !!
  !! Args:
  !!   name   [in] -> Name of a Nuclear Database to make
  !!   silent [in] -> Optional. Set to .false. to disable console output
  !!
  !! Errors:
  !!   fatalError if Database under name is not present
  !!   If database if already made it has NO EFFECT
  !!
  subroutine make(name, silent)
    character(nameLen), intent(in)         :: name
    logical(defBool), optional, intent(in) :: silent
    logical(defBool)                       :: silent_loc
    integer(shortInt)                      :: idx
    character(nameLen)                     :: type
    class(nuclearDatabase),pointer         :: ptr
    character(100),parameter :: Here = 'make (nuclearDataReg_mod.f90)'

    ! Process optional arguments
    if(present(silent)) then
      silent_loc = silent
    else
      silent_loc = .false.
    end if

    ! Get index
    idx = databaseNameMap % getOrDefault(name, 0)
    if(idx == 0 ) then
      call fatalError(Here, trim(name)//' is was not defined. Cannot make it!')
    else if(idx < 0) then
      call fatalError(Here, '-ve idx from databaseNameMap. Quite immpossible. WTF?')
    end if

    ! Quit if already has been allocated
    if(allocated(databases(idx) % nd)) return

    ! Build Nuclear Database
    call databases(idx) % def % get(type, 'type')
    call new_nuclearDatabase(databases(idx) % nd, type)

    ! Initialise
    ptr => databases(idx) % nd
    call databases(idx) % nd % init( databases(idx) % def, ptr, silent = silent_loc)

  end subroutine make

  !!
  !! Deallocate the selected database
  !!
  !! Args:
  !!   name [in] -> Name of a Nuclear Database to clean
  !!
  !! Errors:
  !!   NO EFFECT if Database under name is not present
  !!   NO EFFECT if Database is not made
  !!
  subroutine clean(name)
    character(nameLen), intent(in) :: name
    integer(shortInt)              :: idx

    idx = databaseNameMap % getOrDefault(name, 0)
    if (idx < 1) return

    if(allocated(databases(idx) % nd)) then
      call databases(idx) % nd % kill()
      deallocate(databases(idx) % nd)
    end if

  end subroutine clean

  !!
  !! Associate a database with one of the caches and set active materials
  !!
  !! If database under name in uninitialised it will be made.
  !!
  !! Args:
  !!   type [in]      -> Integer selector of type of cache
  !!   name [in]      -> Name of a database to activate
  !!   activeMat [in] -> Array of active material matIdx
  !!   silent [in]    -> Optional. Set to .false. to disable console output
  !!
  !! Errors:
  !!   fatalError if name is not present
  !!
  !!
  subroutine activate(type, name, activeMat, silent)
    integer(shortInt), intent(in)               :: type
    character(nameLen), intent(in)              :: name
    integer(shortInt), dimension(:) ,intent(in) :: activeMat
    logical(defBool), optional, intent(in)      :: silent
    logical(defBool)                            :: silent_loc
    integer(shortInt)                           :: idx
    class(nuclearDatabase), pointer             :: ptr
    character(100), parameter :: Here = 'activate (nuclearDataReg_mod.f90)'

    ! Process Optional Arguments
    silent_loc = .false.
    if (present(silent)) silent_loc = silent

    ! Get index
    idx = databaseNameMap % getOrDefault(name, 0)
    if(idx == 0 ) then
      call fatalError(Here, trim(name)//' is was not defined. Cannot activate it!')
    else if(idx < 0) then
      call fatalError(Here, '-ve idx from databaseNameMap. Quite immpossible. WTF?')
    end if

    ! Make if it is not already made
    if(.not.allocated(databases(idx) % nd)) call make(name, silent = silent_loc)

    ! Activate
    call databases(idx) % nd % activate(activeMat)
    ptr => databases(idx) % nd

    ! Register as active
    ! This is a bit of a messy code. Could be better. Blame me. - MAK
    select case(type)
      case(P_NEUTRON_CE)
        activeIdx_ceNeutron = idx
        active_ceNeutron => ceNeutronDatabase_CptrCast(ptr)
        if(.not.associated(active_ceNeutron)) then
          call fatalError(Here,trim(name)//' is not database for CE neutrons')
        end if

      case(P_NEUTRON_MG)
        activeIdx_mgNeutron = idx
        active_mgNeutron => mgNeutronDatabase_CptrCast(ptr)
        if(.not.associated(active_mgNeutron)) then
          call fatalError(Here,trim(name)//' is not database for MG neutrons')
        end if

      case(P_PHOTON_MG)
        activeIdx_mgIMC = idx
        active_mgIMC => mgIMCDatabase_CptrCast(ptr)
        if(.not.associated(active_mgIMC)) then
          call fatalError(Here,trim(name)//' is not database for MG IMC')
        end if

      case default
        call fatalError(Here,'Unrecognised type of data to activate. Check parameters. Got: '//&
                              numToChar(type))
    end select

  end subroutine activate

  !!
  !! Print active and defined databases to console
  !!
  !! Args:
  !!   None
  !!
  !! Errors:
  !!   None
  !!
  subroutine display()
    integer(shortInt)  :: idx
    character(nameLen) :: activeName

    print '(A)',repeat('/\',30)
    print '(A)', "ACTIVE DATABASES:"

    ! CE NEUTRON
    activeName = 'NONE'
    idx = activeIdx_ceNeutron
    if(idx /= 0) activeName = databases(idx) % name
    print '(A)', "  CE NEUTRON DATA: " // trim(activeName)

    ! MG NEUTRON
    activeName = 'NONE'
    idx = activeIdx_mgNeutron
    if(idx /= 0) activeName = databases(idx) % name
    print '(A)', "  MG NEUTRON DATA: " // trim(activeName)

    ! MG IMC
    activename = 'NONE'
    idx = activeIdx_mgIMC
    if(idx /= 0) activeName = databases(idx) % name
    print '(A)', "  MG IMC DATA: "     // trim(activeName)

    ! INACTIVE DATABASES
    print '(A)', "INACTIVE DATABASES:"
    do idx=1,size(databases)
      if(idx == activeIdx_mgNeutron) cycle
      if(idx == activeIdx_ceNeutron) cycle
      if(idx == activeIdx_mgIMC)     cycle

    end do
    print '(A)',repeat('\/',30)
  end subroutine display

  !!
  !! Return to uninitialised state
  !!
  subroutine kill()
    integer(shortInt) :: it
    !! Clean all databases
    it = databaseNameMap % begin()
    do while (it /= databaseNameMap % end())
      call clean(databaseNameMap % atKey(it))
      it = databaseNameMap % next(it)

    end do

    !! Take care of databases array
    if(allocated(databases)) then
      do it =1,size(databases)
        call databases(it) % def % kill()
      end do
      deallocate(databases)
    end if

    !! Return pointers to active databases to initial state
    ! CE NEUTRON
    activeIdx_ceNeutron = 0
    active_ceNeutron => null()

    ! MG NEUTRON
    activeIdx_mgNeutron = 0
    active_mgNeutron => null()

    ! MG IMC
    activeIdx_mgIMC     = 0
    active_mgIMC     => null()

  end subroutine kill

  !!
  !! Return pointer to an active Neutron CE Database
  !!
  !! Args:
  !!   None
  !!
  !! Result:
  !!   ceNeutronDatabase class pointer
  !!
  !! Errors:
  !!   If there is no active database returns NULL ptr
  !!
  function getNeutronCE() result(ptr)
    class(ceNeutronDatabase), pointer :: ptr

    ptr => active_ceNeutron

  end function getNeutronCE

  !!
  !! Return pointer to an active Neutron MG Database
  !!
  !! Args:
  !!   None
  !!
  !! Result:
  !!   mgNeutronDatabase class pointer
  !!
  !! Errors:
  !!   If there is no active database returns NULL ptr
  !!
  function getNeutronMG() result(ptr)
    class(mgNeutronDatabase), pointer :: ptr

    ptr => active_mgNeutron

  end function getNeutronMG

  !!
  !! Return pointer to an active IMC MG Database
  !!
  !! Args:
  !!   None
  !!
  !! Result:
  !!   mgIMCDatabase class pointer
  !!
  !! Errors:
  !!   If there is no active database returns NULL ptr
  !!
  function getIMCMG() result(ptr)
    class(mgIMCDatabase), pointer :: ptr

    ptr => active_mgIMC

  end function getIMCMG

  !!
  !! Return pointer to an active Nuclear Database given particle type
  !!
  !! Args:
  !!   type [in]  -> Particle type
  !!   where [in] -> Optional, Location of error message
  !!
  !! Result:
  !!   nuclearDatabaseclass pointer
  !!
  !! Errors:
  !!   fatalError if there no activa database or type is invalid
  !!
  function get_byType(type, where) result(ptr)
    integer(shortInt), intent(in)     :: type
    class(nuclearDatabase), pointer   :: ptr
    character(*),optional, intent(in) :: where
    character(100), parameter         :: Here = 'get_byType (nuclearDataReg_mod.f90)'

    select case(type)
      case(P_NEUTRON_CE)
        ptr => getNeutronCE()

      case(P_NEUTRON_MG)
        ptr => getNeutronMG()

      case(P_PHOTON_MG)
        ptr => getIMCMG()

      case(P_MATERIAL_MG)
        ! Currently only used for ISMC so point to same database
        ptr => getIMCMG()

      case default
        ptr => null()
    end select

    ! Throw error if somthing went wrong
    if(.not.associated(ptr) .and. present(where)) then
      call fatalError(Where, "There is no data for particle: "//printParticleType(type))

    else if(.not.associated(ptr)) then
      call fatalError(Here, "There is no data for particle: "//printParticleType(type))

    end if

  end function get_byType

  !!
  !! Return pointer to a Nuclear Databse given its name
  !!
  !! Args:
  !!   name [in]  -> Name of the database
  !!   where [in] -> Optional, Location of error message
  !!
  !! Result:
  !!   nuclearDatabaseclass pointer
  !!
  !! Errors:
  !!   fatalError if name is invalid
  !!
  function get_byName(name, where) result(ptr)
    character(*), intent(in)         :: name
    class(nuclearDatabase), pointer  :: ptr
    character(*),optional,intent(in) :: where
    character(nameLen)               :: name_loc
    integer(shortInt)                :: idx
    character(100), parameter        :: Here = 'get_byType (nuclearDataReg_mod.f90)'

    name_loc = name
    idx = databaseNameMap % getOrDefault(name_loc, -1)

    if(idx == -1 .and. present(where)) then
      call fatalError(where, name // " was not found among databases")
      ptr => null() ! Avoid warning

    else if (idx == -1) then
      call fatalError(Here, name // " was not found among databases")
      ptr => null() ! Avoid warning

    else
      ptr => databases(idx) % nd
    end if

  end function get_byName



  !!
  !! Return pointer to charMap of materialNames to matIdx from MaterialMenu
  !!
  !! It existis to hide the existance of materialMenu outside of nucleardata
  !! and limit the interface to fewer modules
  !!
  !! Args:
  !!   None
  !!
  !! Result:
  !!   Pointer to charMap with materialNames and matIdx
  !!
  !! Errors:
  !!   fatalError if Material Menu was not yet initialised
  !!
  function getMatNames() result(ptr)
    type(charMap), pointer :: ptr
    character(100),parameter :: Here = 'getMatNames (nuclearDataReg_mod.f90)'

    if (mm_nMat() == 0) call fatalError(Here, "Material Definitions are empty. Has Nuclear Data been initialised?")
    ptr => mm_nameMap

  end function getMatNames


  !!
  !! Allocates the database to a specified type
  !!
  !! This is Factory procedure for nuclearDatabases
  !!
  !! Args:
  !!   database [inout] -> allocatable class(nuclearDatabase) to be allocated
  !!   type [in]        -> character that specifies type to be allocated
  !!
  !! Errors:
  !!   fatalError if type is not recognised. AVALIABLE_NUCLEAR_DATABASES will also be printed
  !!   If database is allocated on entry it will be killed and reallocated
  !!
  subroutine new_nuclearDatabase(database, type)
    class(nuclearDatabase), allocatable , intent(inout) :: database
    character(nameLen), intent(in)                      :: type
    integer(shortInt)                                   :: i
    character(100), parameter :: Here = 'new_nuclearDatabase (nuclearDataReg_mod.f90)'

    ! Kill if needed
    if(allocated(database)) then
      call database % kill()
      deallocate(database)
    end if

    ! Allocate to required type
    select case(type)
      case('aceNeutronDatabase')
        allocate(aceNeutronDatabase :: database)

      case('baseMgNeutronDatabase')
        allocate(baseMgNeutronDatabase :: database)

<<<<<<< HEAD
      case('baseMgIMCDatabase')
        allocate(baseMgIMCDatabase :: database)

      case('aceNeutronDatabaseUni')
        allocate(aceNeutronDatabaseUni :: database)

      case('aceNeutronDatabaseUniIdx')
        allocate(aceNeutronDatabaseUniIdx :: database)

=======
>>>>>>> 7a5c199d
      case default
        ! Print available nuclear database types
        print '(A)', "<><><><><><><><><><><><><><><><><><><><>"
        print '(A)', "Available Nuclear Databases:"
        do i=1,size(AVAILABLE_NUCLEAR_DATABASES)
          print '(A)', AVAILABLE_NUCLEAR_DATABASES(i)
        end do

        ! Throw FatalError
        call fatalError(Here,trim(type) //' is not valid nuclearDatabase. See list Above')
    end select

  end subroutine new_nuclearDatabase


end module nuclearDataReg_mod<|MERGE_RESOLUTION|>--- conflicted
+++ resolved
@@ -116,14 +116,8 @@
   !! Parameters
   character(nameLen), dimension(*), parameter :: AVAILABLE_NUCLEAR_DATABASES = &
                                                 ['aceNeutronDatabase      ', &
-<<<<<<< HEAD
                                                  'baseMgNeutronDatabase   ', &
-                                                 'baseMgIMCDatabase       ', &
-                                                 'aceNeutronDatabaseUni   ', &
-                                                 'aceNeutronDatabaseUniIdx']
-=======
-                                                 'baseMgNeutronDatabase   ']
->>>>>>> 7a5c199d
+                                                 'baseMgIMCDatabase       ']
 
   !! Members
   type(ndBox),dimension(:),allocatable,target :: databases
@@ -632,18 +626,9 @@
       case('baseMgNeutronDatabase')
         allocate(baseMgNeutronDatabase :: database)
 
-<<<<<<< HEAD
       case('baseMgIMCDatabase')
         allocate(baseMgIMCDatabase :: database)
 
-      case('aceNeutronDatabaseUni')
-        allocate(aceNeutronDatabaseUni :: database)
-
-      case('aceNeutronDatabaseUniIdx')
-        allocate(aceNeutronDatabaseUniIdx :: database)
-
-=======
->>>>>>> 7a5c199d
       case default
         ! Print available nuclear database types
         print '(A)', "<><><><><><><><><><><><><><><><><><><><>"
