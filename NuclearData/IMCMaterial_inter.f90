module IMCMaterial_inter

  use numPrecision
  use particle_class,       only : particle
  use RNG_class,            only : RNG

  ! Nuclear Data Interfaces
  use materialHandle_inter,    only : materialHandle
  use IMCXsPackages_class,     only : IMCMacroXSs

  implicit none
  private

  !!
  !! Public Pointer Cast
  !!
  public :: IMCMaterial_CptrCast

  !!
  !! Abstract interface far all IMC Materials (CE and MG)
  !!
  !! It was created to expose access to some key information in the context of
  !! tallying where one is not interested whether MG or CE data is used
  !!
  !! Interface:
  !!   materialHandle interface 
  !!   getMacroXSs -> Return Macroscopic XSs given particle with energy data
  !!
  type, public, abstract, extends(materialHandle) :: IMCMaterial
    private
  contains
    generic                              :: getMacroXSs => getMacroXSs_byP
    procedure(getMacroXSs_byP), deferred :: getMacroXSs_byP
    procedure(updateMat), deferred       :: updateMat
    procedure(getEmittedRad), deferred   :: getEmittedRad
    procedure(getFleck), deferred        :: getFleck
<<<<<<< HEAD
    procedure(getEta), deferred          :: getEta
    procedure(initProps), deferred       :: initProps
=======
>>>>>>> 9284f331
    procedure(getTemp), deferred         :: getTemp
    procedure(getEnergyDens), deferred   :: getEnergyDens
    procedure(setType), deferred         :: setType

  end type IMCMaterial

  abstract interface

    !!
    !! Return Macroscopic XSs for the material given particle
    !!
    !! Args:
    !!   xss [out]    -> Cross section package to store the data
    !!   p [in]       -> Particle that provides energy or energy group
    !!
    !! Errors:
    !!   fatalError if energy value/group is outside bounds
    !!   fatalError if MG particle is given to CE data and vice versa
    !!
    subroutine getMacroXSs_byP(self, xss, p)
      import :: IMCMaterial, particle, IMCMacroXSs
      class(IMCMaterial), intent(in)     :: self
      type(IMCMacroXSs), intent(out)     :: xss
      class(particle), intent(in)        :: p
    end subroutine getMacroXSs_byP

    !!
    !! Update material properties at each time step
    !! First update energy using simple balance, then solve for temperature,
    !!  then update temperature-dependent properties
    !!
    !! Args:
    !!   tallyEnergy [in] -> Energy absorbed into material
    !!   printUpdate [in, optional] -> Bool, if true then will print updates to screen
    !!
    subroutine updateMat(self, tallyEnergy, printUpdate)
      import :: IMCMaterial, defReal, defBool
      class(IMCMaterial), intent(inout)      :: self
      real(defReal), intent(in)              :: tallyEnergy
      logical(defBool), intent(in), optional :: printUpdate
    end subroutine updateMat

    !!
    !! Return the equilibrium radiation energy density, U_r
    !!
    function getEmittedRad(self) result(emittedRad)
      import :: IMCMaterial, defReal, RNG
      class(IMCMaterial), intent(inout)  :: self
      real(defReal)                      :: emittedRad
    end function getEmittedRad

    !!
    !! Get Fleck factor of material
    !!
    function getFleck(self) result(fleck)
      import :: IMCMaterial, defReal
      class(IMCMaterial), intent(in) :: self
      real(defReal)                  :: fleck
    end function getFleck

<<<<<<< HEAD
    !!
    !! Return eta = aT**4/U_m
    !!
    !! Currently only used in transportOperatorIMC_class.f90 for ISMC calculations
    !!
    function getEta(self) result(eta)
      import :: IMCMaterial, defReal
      class(IMCMaterial),intent(in) :: self
      real(defReal)                 :: eta
    end function getEta

    !!
    !! Store deltaT in material class and set initial material properties
    !!
    !! Can be called from physics package with required arguments, as init does not have access
    !!  to deltaT
    !!
    !! Args:
    !!   deltaT -> Time step size
    !!
    subroutine initProps(self, deltaT, T, V)
      import :: IMCMaterial, defReal
      class(IMCMaterial),intent(inout) :: self
      real(defReal), intent(in)        :: deltaT, T, V
    end subroutine initProps
=======
>>>>>>> 9284f331

    function getTemp(self) result(T)
      import :: IMCMaterial, defReal
      class(IMCMaterial), intent(inout) :: self
      real(defReal)                     :: T
    end function getTemp

    !!
    !! Return energy per unit volume of material
    !!
    function getEnergyDens(self) result(energyDens)
      import :: IMCMaterial, defReal
      class(IMCMaterial), intent(inout) :: self
      real(defReal)                     :: energyDens
    end function getEnergyDens

    !!
    !! Set the calculation type to be used
    !!
    !! Current options:
    !!   IMC
    !!   ISMC
    !!
    !! Errors:
    !!   Unrecognised option
    !!
    subroutine setType(self, calcType)
      import :: IMCMaterial, shortInt
      class(IMCMaterial), intent(inout) :: self
      integer(shortInt), intent(in)     :: calcType
    end subroutine setType

  end interface

contains


  !!
  !! Cast materialHandle pointer to IMCMaterial pointer
  !!
  !! Args:
  !!   source [in]    -> source pointer of class materialHandle
  !!
  !! Result:
  !!   Null if source is not of IMCMaterial
  !!   Pointer to source if source is IMCMaterial class
  !!
  pure function IMCMaterial_CptrCast(source) result(ptr)
    class(materialHandle), pointer, intent(in) :: source
    class(IMCMaterial), pointer                :: ptr

    select type(source)
      class is(IMCMaterial)
        ptr => source

      class default
        ptr => null()
    end select

  end function IMCMaterial_CptrCast

end module IMCMaterial_inter<|MERGE_RESOLUTION|>--- conflicted
+++ resolved
@@ -34,11 +34,7 @@
     procedure(updateMat), deferred       :: updateMat
     procedure(getEmittedRad), deferred   :: getEmittedRad
     procedure(getFleck), deferred        :: getFleck
-<<<<<<< HEAD
     procedure(getEta), deferred          :: getEta
-    procedure(initProps), deferred       :: initProps
-=======
->>>>>>> 9284f331
     procedure(getTemp), deferred         :: getTemp
     procedure(getEnergyDens), deferred   :: getEnergyDens
     procedure(setType), deferred         :: setType
@@ -99,7 +95,6 @@
       real(defReal)                  :: fleck
     end function getFleck
 
-<<<<<<< HEAD
     !!
     !! Return eta = aT**4/U_m
     !!
@@ -110,23 +105,6 @@
       class(IMCMaterial),intent(in) :: self
       real(defReal)                 :: eta
     end function getEta
-
-    !!
-    !! Store deltaT in material class and set initial material properties
-    !!
-    !! Can be called from physics package with required arguments, as init does not have access
-    !!  to deltaT
-    !!
-    !! Args:
-    !!   deltaT -> Time step size
-    !!
-    subroutine initProps(self, deltaT, T, V)
-      import :: IMCMaterial, defReal
-      class(IMCMaterial),intent(inout) :: self
-      real(defReal), intent(in)        :: deltaT, T, V
-    end subroutine initProps
-=======
->>>>>>> 9284f331
 
     function getTemp(self) result(T)
       import :: IMCMaterial, defReal
