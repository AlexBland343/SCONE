module mgIMCMaterial_inter

  use numPrecision
  use genericProcedures, only : fatalError
  use RNG_class,         only : RNG
  use particle_class,    only : particle

  ! Nuclear Data Handles
  use materialHandle_inter,    only : materialHandle
  use IMCMaterial_inter,       only : IMCMaterial
  use IMCXsPackages_class,     only : IMCMacroXSs

  implicit none
  private

  !!
  !! Public Pointer Cast
  !!
  public :: mgIMCMaterial_CptrCast

  !!
  !! Extendable procedures is subclasses
  !!
  public :: kill

  !!
  !! Abstract interface for all MG IMC Materials
  !!
  !! Interface:
  !!   materialHandle interface
  !!   neutroNMaterial interface
  !!   getMacroXSs -> Get macroscopic XSs directly from group number and RNG
  !!
  type, public, abstract, extends(IMCMaterial) :: mgIMCMaterial
    private

  contains
    ! Superclass procedures
    procedure :: kill
    generic   :: getMacroXSs => getMacroXSs_byG
    procedure :: getMacroXSs_byP

    ! Local procedures
    procedure(getMacroXSs_byG), deferred    :: getMacroXSs_byG
    procedure(getTotalXS), deferred         :: getTotalXS
    procedure(updateMat), deferred          :: updateMat
    procedure(getEmittedRad), deferred      :: getEmittedRad
    procedure(getFleck), deferred           :: getFleck
    procedure(getEta), deferred             :: getEta
    procedure(getTemp), deferred            :: getTemp
<<<<<<< HEAD
    procedure(getEnergyDens), deferred      :: getEnergyDens
    procedure(setType), deferred            :: setType
=======
    procedure(setTimeStep), deferred        :: setTimeStep
>>>>>>> ab6db49e

  end type mgIMCMaterial



  abstract interface

    !!
    !! Return Macroscopic XSs for the material
    !!
    !! Args:
    !!   xss [out]    -> Cross section package to store the data
    !!   G [in]       -> Requested energy group
    !!   rand [inout] -> Random Number Generator
    !!
    !! Errors:
    !!   fatalError if G is out-of-bounds for the stored data
    !!
    subroutine getMacroXSs_byG(self, xss, G, rand)
      import :: mgIMCMaterial, IMCMacroXSs, shortInt, RNG
      class(mgIMCMaterial), intent(in)     :: self
      type(IMCMacroXSs), intent(out)       :: xss
      integer(shortInt), intent(in)        :: G
      class(RNG), intent(inout)            :: rand
    end subroutine getMacroXSs_byG

    !!
    !! Return Macroscopic Total XS for the material
    !!
    !! Args:
    !!   G [in]       -> Requested energygroup
    !!   rand [inout] -> Random number generator
    !!
    !! Errors:
    !!   fatalError if G is out-of-bounds for the stored data
    !!
    function getTotalXS(self, G, rand) result(xs)
      import :: mgIMCMaterial, defReal, shortInt, RNG
      class(mgIMCMaterial), intent(in)     :: self
      integer(shortInt), intent(in)        :: G
      class(RNG), intent(inout)            :: rand
      real(defReal)                        :: xs
    end function getTotalXS

    !!
    !! Update material properties at each time step
    !! First update energy using simple balance, then solve for temperature,
    !!  then update temperature-dependent properties
    !!
    !! Args:
    !!   tallyEnergy [in] -> Energy absorbed into material
    !!   printUpdate [in, optional] -> Bool, if true then will print updates to screen
    !!
    subroutine updateMat(self, tallyEnergy, printUpdate)
      import :: mgIMCMaterial, defReal, defBool
      class(mgIMCMaterial), intent(inout)    :: self
      real(defReal), intent(in)              :: tallyEnergy
      logical(defBool), intent(in), optional :: printUpdate
    end subroutine updateMat

    !!
    !! Return the equilibrium radiation energy density, U_r
    !!
    function getEmittedRad(self) result(emittedRad)
      import :: mgIMCMaterial, defReal, RNG
      class(mgIMCMaterial), intent(inout) :: self
      !class(RNG), intent(inout)           :: rand
      real(defReal)                       :: emittedRad
    end function getEmittedRad

    !!
    !! Return Fleck factor
    !!
    function getFleck(self) result(fleck)
      import :: mgIMCMaterial, defReal
      class(mgIMCMaterial), intent(in) :: self
      real(defReal)                    :: fleck
    end function getFleck

    !!
<<<<<<< HEAD
    !! Return eta = aT**4/U_m
    !!
    !! Currently only used in transportOperatorIMC_class.f90 for ISMC calculations
    !!
    function getEta(self) result(eta)
      import :: mgIMCMaterial, defReal
      class(mgIMCMaterial),intent(in) :: self
      real(defReal)                   :: eta
    end function getEta

=======
    !! Get temperature of material
    !!
>>>>>>> ab6db49e
    function getTemp(self) result(T)
      import :: mgIMCMaterial, defReal
      class(mgIMCMaterial), intent(inout) :: self
      real(defReal)                       :: T
    end function getTemp

    !!
<<<<<<< HEAD
    !! Return energy per unit volume of material
    !!
    function getEnergyDens(self) result(energyDens)
      import :: mgIMCMaterial, defReal
      class(mgIMCMaterial), intent(inout) :: self
      real(defReal)                       :: energyDens
    end function getEnergyDens

    !!
    !! Set the calculation type to be used
    !!
    !! Current options:
    !!   IMC
    !!   ISMC
    !!
    !! Errors:
    !!   Unrecognised option
    !!
    subroutine setType(self, calcType)
      import :: mgIMCMaterial, shortInt
      class(mgIMCMaterial), intent(inout) :: self
      integer(shortInt), intent(in)       :: calcType
    end subroutine setType
=======
    !! Provide material with time step size
    !!
    !! Args:
    !!   dt [in] -> time step size [s]
    !!
    subroutine setTimeStep(self, dt)
      import :: mgIMCMaterial, defReal
      class(mgIMCMaterial), intent(inout) :: self
      real(defReal), intent(in)           :: dt
    end subroutine setTimeStep
>>>>>>> ab6db49e


  end interface



contains

  !!
  !! Return Macroscopic XSs for the material given particle
  !!
  !! See IMCMaterial_inter for details
  !!
  subroutine getMacroXSs_byP(self, xss, p)
    class(mgIMCMaterial), intent(in)     :: self
    type(IMCMacroXSs), intent(out)       :: xss
    class(particle), intent(in)          :: p
    character(100), parameter :: Here = 'getMacroXSs_byP (mgIMCMateerial_inter.f90)'

    if( p % isMG) then
      call self % getMacroXSs(xss, p % G, p % pRNG)

    else
      call fatalError(Here, 'CE particle was given to MG data')

    end if
  end subroutine getMacroXSs_byP

  !!
  !! Return to uninitialised state
  !!
  elemental subroutine kill(self)
    class(mgIMCMaterial), intent(inout) :: self

  end subroutine kill

  !!
  !! Cast materialHandle pointer to mgIMCMaterial pointer
  !!
  !! Args:
  !!   source [in]    -> source pointer of class materialHandle
  !!
  !! Result:
  !!   Null is source is not of ceIMCMaterial
  !!   Pointer to source if source is ceIMCMaterial class
  !!
  pure function mgIMCMaterial_CptrCast(source) result(ptr)
    class(materialHandle), pointer, intent(in) :: source
    class(mgIMCMaterial), pointer              :: ptr

    select type(source)
      class is(mgIMCMaterial)
        ptr => source

      class default
        ptr => null()
    end select

  end function mgIMCMaterial_CptrCast

end module mgIMCMaterial_inter<|MERGE_RESOLUTION|>--- conflicted
+++ resolved
@@ -48,12 +48,9 @@
     procedure(getFleck), deferred           :: getFleck
     procedure(getEta), deferred             :: getEta
     procedure(getTemp), deferred            :: getTemp
-<<<<<<< HEAD
     procedure(getEnergyDens), deferred      :: getEnergyDens
     procedure(setType), deferred            :: setType
-=======
     procedure(setTimeStep), deferred        :: setTimeStep
->>>>>>> ab6db49e
 
   end type mgIMCMaterial
 
@@ -134,7 +131,6 @@
     end function getFleck
 
     !!
-<<<<<<< HEAD
     !! Return eta = aT**4/U_m
     !!
     !! Currently only used in transportOperatorIMC_class.f90 for ISMC calculations
@@ -145,10 +141,8 @@
       real(defReal)                   :: eta
     end function getEta
 
-=======
     !! Get temperature of material
     !!
->>>>>>> ab6db49e
     function getTemp(self) result(T)
       import :: mgIMCMaterial, defReal
       class(mgIMCMaterial), intent(inout) :: self
@@ -156,7 +150,6 @@
     end function getTemp
 
     !!
-<<<<<<< HEAD
     !! Return energy per unit volume of material
     !!
     function getEnergyDens(self) result(energyDens)
@@ -180,7 +173,8 @@
       class(mgIMCMaterial), intent(inout) :: self
       integer(shortInt), intent(in)       :: calcType
     end subroutine setType
-=======
+
+    !!
     !! Provide material with time step size
     !!
     !! Args:
@@ -191,7 +185,6 @@
       class(mgIMCMaterial), intent(inout) :: self
       real(defReal), intent(in)           :: dt
     end subroutine setTimeStep
->>>>>>> ab6db49e
 
 
   end interface
