--- conflicted
+++ resolved
@@ -87,12 +87,9 @@
     procedure :: getFleck
     procedure :: getEta
     procedure :: getTemp
-<<<<<<< HEAD
     procedure :: getEnergyDens
     procedure :: setType
-=======
     procedure :: setTimeStep
->>>>>>> ab6db49e
 
     procedure, private :: updateMatIMC
     procedure, private :: updateMatISMC
@@ -220,10 +217,6 @@
     ! Calculate initial opacities and energy
     call self % sigmaFromTemp()
     self % matEnergy = poly_eval(self % updateEqn, self % T) * self % V
-<<<<<<< HEAD
-    self % fleck = 1/(1+1*self % sigmaP*lightSpeed*self % deltaT*self % alpha)
-=======
->>>>>>> ab6db49e
 
     ! Set calculation type (will support ISMC in the future)
     self % calcType = IMC
@@ -243,7 +236,7 @@
   subroutine setTimeStep(self, dt)
     class(baseMgIMCMaterial), intent(inout) :: self
     real(defReal), intent(in)               :: dt
-    real(defReal)                           :: beta, eta, zeta
+    real(defReal)                           :: beta, zeta
     character(100), parameter               :: Here = 'setTimeStep (baseMgIMCMaterial_class.f90)'
 
     self % deltaT = dt
@@ -254,8 +247,8 @@
 
     else if(self % calcType == ISMC) then
       beta = 4*radiationConstant * self % T**3 / poly_eval(self % cv, self % T)
-      eta  =   radiationConstant * self % T**4 / self % matEnergy
-      zeta = beta - eta
+      self % eta  =   radiationConstant * self % T**4 / self % matEnergy
+      zeta = beta - self % eta
       self % fleck = 1 / (1 + zeta*self % sigmaP*lightSpeed*self % deltaT)
 
     else
@@ -497,7 +490,6 @@
   end function getFleck
 
   !!
-<<<<<<< HEAD
   !! Return eta = aT**4/U_m
   !!
   !! Currently only used in transportOperatorIMC_class.f90 for ISMC calculations
@@ -510,10 +502,9 @@
 
   end function getEta
 
-=======
+  !!
   !! Get temperature of material
   !!
->>>>>>> ab6db49e
   function getTemp(self) result(T)
     class(baseMgIMCMaterial), intent(inout) :: self
     real(defReal)                           :: T
